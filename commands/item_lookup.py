from __future__ import annotations

import logging
import typing as t
from itertools import zip_longest

from disnake import ButtonStyle, CommandInteraction, Embed, MessageInteraction
from disnake.ext import commands
from typing_extensions import Self

from config import TEST_GUILDS
from SuperMechs.core import MAX_BUFFS, STATS, Stat
from SuperMechs.item import AnyItem
<<<<<<< HEAD
from SuperMechs.game_types import AnyStats
from typing_extensions import Self
=======
from SuperMechs.types import AnyStats
>>>>>>> cbdc175d
from ui.buttons import Button, ToggleButton, button
from ui.views import InteractionCheck, SaneView, positioned
from utils import dict_items_as, search_for

if t.TYPE_CHECKING:
    from bot import SMBot

T = t.TypeVar("T")

logger = logging.getLogger(f"main.{__name__}")


class ItemView(InteractionCheck, SaneView):
    def __init__(
        self,
        embed: Embed,
        item: AnyItem,
        callback: t.Callable[[Embed, AnyItem, bool, bool], None],
        *,
        user_id: int,
        timeout: float | None = 180,
    ) -> None:
        super().__init__(timeout=timeout)
        self.user_id = user_id
        self.call = callback
        self.embed = embed
        self.item = item

        if not {"phyDmg", "eleDmg", "ExpDmg"} & set(item.stats):
            self.remove_item(self.avg_button, 0)

        callback(embed, item, False, False)

    @positioned(0, 0)
    @button(cls=ToggleButton, label="Buffs", custom_id="button:buffs")
    async def buff_button(self, button: ToggleButton, inter: MessageInteraction) -> None:
        button.toggle()
        self.embed.clear_fields()
        self.call(self.embed, self.item, button.on, self.avg_button.on)
        await inter.response.defer()
        await inter.edit_original_message(embed=self.embed, view=self)

    @positioned(0, 1)
    @button(cls=ToggleButton, label="Show damage spread", custom_id="button:dmg")
    async def avg_button(self, button: ToggleButton, inter: MessageInteraction) -> None:
        button.toggle()
        self.embed.clear_fields()
        self.call(self.embed, self.item, self.buff_button.on, button.on)
        await inter.response.defer()
        await inter.edit_original_message(embed=self.embed, view=self)

    @positioned(0, 2)
    @button(label="Quit", style=ButtonStyle.red, custom_id="button:quit")
    async def quit_button(self, _: Button[Self], inter: MessageInteraction) -> None:
        self.stop()
        await inter.response.defer()


class ItemCompareView(InteractionCheck, SaneView):
    def __init__(
        self,
        embed: Embed,
        item_a: AnyItem,
        item_b: AnyItem,
        *,
        user_id: int,
        timeout: float | None = 180,
    ) -> None:
        super().__init__(timeout=timeout)
        self.user_id = user_id
        self.embed = embed
        self.item_a = item_a
        self.item_b = item_b

        self.prepare()

    @positioned(0, 0)
    @button(cls=ToggleButton, label="Arena buffs", custom_id="button:buffs")
    async def buffs_button(self, button: ToggleButton, inter: MessageInteraction) -> None:
        button.toggle()
        self.prepare()
        await inter.response.edit_message(embed=self.embed, view=self)

    @positioned(0, 1)
    @button(label="Quit", style=ButtonStyle.red, custom_id="button:quit")
    async def quit_button(self, button: Button[Self], inter: MessageInteraction) -> None:
        await inter.response.defer()
        self.stop()

    def prepare(self) -> None:
        name_field, first_field, second_field = stats_to_fields(
            MAX_BUFFS.buff_stats(self.item_a.stats) if self.buffs_button.on else self.item_a.stats,
            MAX_BUFFS.buff_stats(self.item_b.stats) if self.buffs_button.on else self.item_b.stats,
        )
        if self.item_a.tags.require_jump:
            first_field.append("❕")

        if self.item_b.tags.require_jump:
            second_field.append("❕")

        if self.item_a.tags.require_jump or self.item_b.tags.require_jump:
            name_field.append(f"{STATS['jump'].emoji} **Jumping required**")

        if len(self.embed.fields):
            modify = self.embed.set_field_at

        else:
            modify = self.embed.insert_field_at

        modify(0, "Stat", "\n".join(name_field))
        modify(1, try_shorten(self.item_a.name), "\n".join(first_field))
        modify(2, try_shorten(self.item_b.name), "\n".join(second_field))


class ItemLookup(commands.Cog):
    def __init__(self, bot: SMBot) -> None:
        self.bot = bot

    @commands.slash_command()
    async def item(
        self,
        inter: CommandInteraction,
        name: str,
        compact: bool = False,
        invisible: bool = True,
    ) -> None:
        """Finds an item and returns its stats {{ ITEM }}

        Parameters
        -----------
        name: The name of the item or an abbreviation of it {{ ITEM_NAME }}
        compact: Whether the embed sent back should be compact (breaks on mobile) {{ ITEM_COMPACT }}
        invisible: Whether the bot response is visible only to you {{ ITEM_VISIBILITY }}
        """

        if name not in self.bot.items_cache:
            if name == "Start typing to get suggestions...":
                raise commands.UserInputError("This is only an information and not an option")

            raise commands.UserInputError("Item not found.")

        item = self.bot.items_cache[name]

        if compact:
            embed = (
                Embed(color=item.element.color)
                .set_author(name=item.name, icon_url=item.type.image_url)
                .set_thumbnail(url=item.image_url)
            )
            embed_preset = compact_embed

        else:
            embed = (
                Embed(
                    title=item.name,
                    description=f"{item.element.name.capitalize()} "
                    f"{item.type.name.replace('_', ' ').lower()}",
                    color=item.element.color,
                )
                .set_thumbnail(url=item.type.image_url)
                .set_image(url=item.image_url)
            )
            embed_preset = default_embed

        view = ItemView(embed, item, embed_preset, user_id=inter.author.id)
        await inter.send(embed=embed, view=view, ephemeral=invisible)

        await view.wait()
        await inter.edit_original_message(view=None)

    @commands.slash_command(guild_ids=TEST_GUILDS)
    async def item_raw(self, inter: CommandInteraction, name: str) -> None:
        """Finds an item and returns its raw stats {{ ITEM }}

        Parameters
        -----------
        name: The name of the item or an abbreviation of it {{ ITEM_NAME }}
        """

        if name not in self.bot.items_cache:
            if name == "Start typing to get suggestions...":
                raise commands.UserInputError("This is only an information and not an option")

            raise commands.UserInputError("Item not found.")

        item = self.bot.items_cache[name]

        await inter.send(f"`{item!r}`", ephemeral=True)

    @commands.slash_command()
    async def compare(self, inter: CommandInteraction, item1: str, item2: str) -> None:
        """Shows an interactive comparison of two items. {{ COMPARE }}

        Parameters
        -----------
        item1: First item to compare. {{ COMPARE_FIRST }}
        item2: Second item to compare. {{ COMPARE_SECOND }}
        """
        item_a = self.bot.items_cache.get(item1)
        item_b = self.bot.items_cache.get(item2)

        if item_a is None or item_b is None:
            raise commands.UserInputError("Either of specified items not found.")

        if item_a.type is item_b.type and item_a.element is item_b.element:
            desc = (
                f"{item_a.element.name.capitalize()} {item_a.type.name.replace('_', ' ').lower()}"
            )

            if not desc.endswith("s"):
                desc += "s"

        else:
            desc = (
                f"{item_a.element.name.capitalize()} "
                f"{item_a.type.name.replace('_', ' ').lower()}"
                " | "
                f"{item_b.element.name.capitalize()} "
                f"{item_b.type.name.replace('_', ' ').lower()}"
            )

        embed = Embed(
            title=f"{item_a.name} vs {item_b.name}",
            description=desc,
            color=item_a.element.color if item_a.element is item_b.element else inter.author.color,
        )

        view = ItemCompareView(embed, item_a, item_b, user_id=inter.author.id)
        await inter.send(embed=embed, view=view, ephemeral=True)

        await view.wait()
        await inter.edit_original_message(view=None)

    @item.autocomplete("name")
    @item_raw.autocomplete("name")
    @compare.autocomplete("item1")
    @compare.autocomplete("item2")
    async def item_autocomplete(self, inter: CommandInteraction, input: str) -> list[str]:
        """Autocomplete for items"""
        if len(input) < 2:
            return ["Start typing to get suggestions..."]

        items = sorted(
            set(search_for(input, self.bot.items_cache))
            | self.bot.item_abbrevs.get(input.lower(), set())
        )

        if len(items) <= 25:
            return items

        return items[:25]


def avg_and_deviation(a: int | tuple[int, int], b: int | None = None) -> tuple[float, float]:
    if isinstance(a, tuple):
        a, b = a

    elif b is None:
        raise ValueError("Got a single argument which is not a tuple")

    avg = (a + b) / 2
    deviation = (b - avg) / avg
    return avg, deviation


def buffed_stats(
    item: AnyItem, buffs_enabled: bool
) -> t.Iterator[tuple[str, tuple[int, int] | tuple[tuple[int, int], tuple[int, int]]]]:
    apply_buff = MAX_BUFFS.total_buff_difference if buffs_enabled else lambda _, value: (value, 0)

    for stat, value in dict_items_as(int | list[int], item.stats):
        if stat == "health":
            assert type(value) is int
            yield stat, (value, 0)
            continue

        match value:
            case int():
                yield stat, apply_buff(stat, value)

            case [int() as x, y] if x == y:
                yield stat, apply_buff(stat, x)

            case [x, y]:
                yield stat, (apply_buff(stat, x), apply_buff(stat, y))


def default_embed(embed: Embed, item: AnyItem, buffs_enabled: bool, avg: bool) -> None:
    """Fills embed with full-featured info about an item."""

    if item.rarity.is_single:
        transform_range = f"({item.rarity})"

    else:
        tiers = [tier.emoji for tier in item.rarity]
        tiers[-1] = f"({tiers[-1]})"
        transform_range = "".join(tiers)

    embed.add_field(name="Transform range: ", value=transform_range, inline=False)

    spaced = False
    item_stats = ""  # the main string
    cost_stats = {"backfire", "heaCost", "eneCost"}

    for stat, (value, diff) in buffed_stats(item, buffs_enabled):
        if not spaced and stat in cost_stats:
            item_stats += "\n"
            spaced = True

        if not (isinstance(value, tuple) and isinstance(diff, tuple)):
            text = str(value)
            change = f" **{diff:+}**" if diff else ""

        elif avg and stat != "range":
            v1, d1 = value
            v2, d2 = diff

            avg_dmg, dev = avg_and_deviation(v1, v2)
            avg_diff = (d1 + d2) / 2

            text = f"{avg_dmg:g} ±{dev:.1%}"
            change = f" **{avg_diff:+g}**" if avg_diff else ""

        else:
            v1, d1 = value
            v2, d2 = diff

            text = f"{v1}-{v2}"
            change = f" **{d1:+} {d2:+}**" if d1 or d2 else ""

        name = STATS[stat].name

        if stat == "uses":
            name = "Use" if value == 1 else "Uses"

        item_stats += f"{STATS[stat].emoji} **{text}** {name}{change}\n"

    if item.tags.require_jump:
        item_stats += f"{STATS['jump'].emoji} **Jumping required**"

    embed.add_field(name="Stats:", value=item_stats, inline=False)


def compact_embed(embed: Embed, item: AnyItem, buffs_enabled: bool, avg: bool) -> None:
    """Fills embed with reduced in size item info."""

    if item.rarity.is_single:
        transform_range = f"({item.rarity})"

    else:
        tiers = [tier.emoji for tier in item.rarity]
        tiers[-1] = f"({tiers[-1]})"
        transform_range = "".join(tiers)

    lines: list[str] = []

    for stat, (value, diff) in buffed_stats(item, buffs_enabled):
        if not (isinstance(value, tuple) and isinstance(diff, tuple)):
            text = str(value)

        elif avg and stat != "range":
            a, b = avg_and_deviation(value[0], diff[0])
            text = f"{a:g} ±{b:.1%}"

        else:
            text = f"{value[0]}-{diff[0]}"

        lines.append(f"{STATS[stat].emoji} **{text}**")

    if item.tags.require_jump:
        lines.append(f"{STATS['jump'].emoji}❗")

    line_count = len(lines)

    if line_count > 4 and not 0 != line_count % 4 < 3:  # == 0 or > 2
        div = 4

    elif not 0 != line_count % 3 < 2:  # == 0 or > 1
        div = 3

    elif line_count < 4:
        div = 2

    else:
        div = 4

    field_text = ("\n".join(lines[i : i + div]) for i in range(0, line_count, div))

    for name, field in zip_longest((transform_range,), field_text, fillvalue="⠀"):
        embed.add_field(name=name, value=field)


tuple_of_tuples = tuple[tuple[T, T], tuple[T, T]]


@t.overload
def cmp_num(x: int, y: int, lower_is_better: bool = False) -> tuple_of_tuples[int]:
    ...


@t.overload
def cmp_num(x: float, y: float, lower_is_better: bool = False) -> tuple_of_tuples[float]:
    ...


def cmp_num(x: float, y: float, lower_is_better: bool = False) -> tuple_of_tuples[float]:
    if x == y:
        return ((x, 0), (y, 0))

    return ((x, x - y), (y, 0)) if lower_is_better ^ (x > y) else ((x, 0), (y, y - x))


value_and_diff = tuple[int | float | None, float]

# TODO: generic comparator for N items, with rulesets
def generic_comparator(
    *stats: AnyStats,
) -> t.Iterator[tuple[str, Stat, tuple[value_and_diff, ...]]]:

    if not stats:
        return

    undesired = {"weight", "backfire", "heaCost", "eneCost"}
    special_cases = {"range"}

    for stat_name, stat in STATS.items():
        stat_values: list[int | None] | list[
            list[int] | None
        ] = []  # [stat.get(stat_name) for stat in stats]

        if all(stat is None for stat in stat_values):
            continue

        if stat_name in special_cases:
            yield stat_name, stat, tuple(
                tuple(stat) if isinstance(stat, list) else (None, 0) for stat in stat_values
            )
            continue

        if any(isinstance(stat, int) for stat in stat_values):
            pass

        if any(isinstance(stat, list) for stat in stat_values):
            pass


def comparator(
    stats_a: AnyStats, stats_b: AnyStats
) -> t.Iterator[
    tuple[
        str,
        Stat,
        tuple[value_and_diff, value_and_diff]
        | tuple[value_and_diff, value_and_diff, value_and_diff, value_and_diff],
    ]
]:
    undesired = {"weight", "backfire", "heaCost", "eneCost"}
    special_cases = {"range"}

    for stat_name, stat in STATS.items():
        stat_a: int | list[int] | None = stats_a.get(stat_name)
        stat_b: int | list[int] | None = stats_b.get(stat_name)

        if stat_name in special_cases and not (stat_a is stat_b is None):
            yield stat_name, stat, (
                tuple(stat_a) if isinstance(stat_a, list) else (None, 0),
                tuple(stat_b) if isinstance(stat_b, list) else (None, 0),
            )
            continue

        match stat_a, stat_b:
            case (None, None):
                continue

            case (int() as a, int() as b):
                yield stat_name, stat, cmp_num(a, b, stat_name in undesired)
                continue

            case ([int() as a1, int() as a2], [int() as b1, int() as b2]):
                x_avg, x_inacc = avg_and_deviation(a1, a2)
                y_avg, y_inacc = avg_and_deviation(b1, b2)

                yield stat_name, stat, cmp_num(x_avg, y_avg, False) + cmp_num(
                    x_inacc, y_inacc, True
                )
                continue

        if isinstance(stat_a, int):
            yield stat_name, stat, ((stat_a, 0), (None, 0))

        elif isinstance(stat_b, int):
            yield stat_name, stat, ((None, 0), (stat_b, 0))

        elif stat_a is not None:
            avg, inacc = avg_and_deviation(*stat_a)
            yield stat_name, stat, ((avg, 0), (None, 0), (inacc, 0), (None, 0))

        elif stat_b is not None:
            avg, inacc = avg_and_deviation(*stat_b)
            yield stat_name, stat, ((None, 0), (avg, 0), (None, 0), (inacc, 0))


def stats_to_fields(stats_a: AnyStats, stats_b: AnyStats) -> tuple[list[str], list[str], list[str]]:
    name_field: list[str] = []
    first_item: list[str] = []
    second_item: list[str] = []

    for stat_name, stat, long_boy in comparator(stats_a, stats_b):
        name_field.append(f"{stat.emoji} {stat.name}")

        match (stat_name, long_boy):
            case ("range", ((a1, a2), (b1, b2))):
                first_item.append(f"**{a1}-{a2}**" if a1 is not None else "")
                second_item.append(f"**{b1}-{b2}**" if b1 is not None else "")

            case (_, ((_, _), (_, _)) as tup):
                for (value, diff), field in zip(tup, (first_item, second_item)):
                    if value is None:
                        string = ""

                    elif diff == 0:
                        string = f"**{value:g}**"

                    else:
                        string = f"**{value:g}** {diff:+g}"

                    field.append(string)

            case (_, ((_, _), (_, _), (_, _), (_, _)) as tup):
                name_field.append("🎲 Damage spread")

                for (avg, diff), (spread, s_diff), field in zip(
                    tup[:2], tup[2:], (first_item, second_item)
                ):
                    if avg is None:
                        string = ""

                    elif diff == 0:
                        string = f"**{avg:g}**"

                    else:
                        string = f"**{avg:g}** {diff:+g}"

                    field.append(string)

                    if spread is None:
                        string = ""

                    elif s_diff == 0:
                        string = f"**{spread:.1%}**"

                    else:
                        string = f"**{spread:.1%}** {s_diff:+.1%}"

                    field.append(string)

    return name_field, first_item, second_item


def try_shorten(name: str) -> str:
    if len(name) < 16:
        return name

    return "".join(s for s in name if s.isupper())


def setup(bot: SMBot) -> None:
    bot.add_cog(ItemLookup(bot))
    logger.info('Cog "ItemLookupCog" loaded')<|MERGE_RESOLUTION|>--- conflicted
+++ resolved
@@ -10,13 +10,8 @@
 
 from config import TEST_GUILDS
 from SuperMechs.core import MAX_BUFFS, STATS, Stat
+from SuperMechs.game_types import AnyStats
 from SuperMechs.item import AnyItem
-<<<<<<< HEAD
-from SuperMechs.game_types import AnyStats
-from typing_extensions import Self
-=======
-from SuperMechs.types import AnyStats
->>>>>>> cbdc175d
 from ui.buttons import Button, ToggleButton, button
 from ui.views import InteractionCheck, SaneView, positioned
 from utils import dict_items_as, search_for

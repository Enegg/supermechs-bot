--- conflicted
+++ resolved
@@ -7,12 +7,8 @@
 
 from .enums import Element, Rarity, RarityRange, Type
 from .errors import MaxPowerReached, MaxTierReached
+from .game_types import AnyStats, Attachment, Attachments, AttachmentType
 from .item import Item
-<<<<<<< HEAD
-from .game_types import Attachment, Attachments, AttachmentType
-=======
-from .types import AnyStats, Attachment, Attachments, AttachmentType
->>>>>>> cbdc175d
 
 if t.TYPE_CHECKING:
     from PIL.Image import Image

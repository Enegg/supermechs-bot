--- conflicted
+++ resolved
@@ -9,14 +9,9 @@
 
 from .core import STATS, WORKSHOP_STATS, ArenaBuffs, GameVars
 from .enums import Element, IconData, Type
+from .game_types import Attachment, Attachments, WUSerialized
 from .images import MechRenderer
 from .inv_item import AnyInvItem, InvItem
-<<<<<<< HEAD
-from .game_types import AnyStats, Attachment, Attachments, WUSerialized
-from .enums import Type
-=======
-from .types import Attachment, Attachments, WUSerialized
->>>>>>> cbdc175d
 
 if t.TYPE_CHECKING:
     from aiohttp import ClientSession

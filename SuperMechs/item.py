--- conflicted
+++ resolved
@@ -9,23 +9,9 @@
 
 from .core import ArenaBuffs
 from .enums import Element, Rarity, RarityRange, Type
+from .game_types import (AnyStats, Attachment, Attachments, AttachmentType, ItemDict, ItemPackv2,
+                         ItemSerialized, PackConfig, TagsDict)
 from .images import get_image
-<<<<<<< HEAD
-from .game_types import (
-    AnyStats,
-    Attachment,
-    Attachments,
-    AttachmentType,
-    ItemDict,
-    ItemPackv2,
-    ItemSerialized,
-    PackConfig,
-    TagsDict,
-)
-=======
-from .types import (AnyStats, Attachment, Attachments, AttachmentType, ItemDict, ItemPackv2,
-                    ItemSerialized, PackConfig, TagsDict)
->>>>>>> cbdc175d
 
 if t.TYPE_CHECKING:
     from aiohttp import ClientSession

from __future__ import annotations

import asyncio
from io import BytesIO
<<<<<<< HEAD
from typing import *
=======
>>>>>>> 23482f21

import aiohttp
import disnake
from PIL import Image

if TYPE_CHECKING:
    from SM_classes import Attachment, Attachments, Item


async def get_image(link: str, session: aiohttp.ClientSession) -> Image.Image:
    async with session.get(link) as response:
        response.raise_for_status()
        return Image.open(BytesIO(await response.content.read()))


def image_to_file(image: Image.Image, filename: str=None) -> disnake.File:
    with BytesIO() as stream:
        image.save(stream, format='png')
        stream.seek(0)
        return disnake.File(stream, filename)


def get_image_w_h(image: Image.Image) -> tuple[int, int]:
    bbox = image.getbbox()
    assert bbox is not None
    x, y, a, b = bbox
    return a - x, b - y


class MechRenderer:
    layer_order = ('drone', 'side2', 'side4', 'top2', 'leg2', 'torso', 'leg1', 'top1', 'side1', 'side3')

    def __init__(self, torso: Item[Attachments]) -> None:
        self.torso_image = torso.image
        self.pixels_left  = 0
        self.pixels_right = 0
        self.pixels_above = 0
        self.pixels_below = 0
        self.torso_attachments = torso.attachment

        self.images: list[tuple[int, int, Image.Image] | None] = [None] * 10


    def add_image(self, item: Item[Attachment], layer: str) -> None:
        if layer == 'legs':
            self.add_image(item, 'leg1')
            self.add_image(item, 'leg2')
            return

        item_x = item.attachment['x']
        item_y = item.attachment['y']

        if layer == 'drone':
            x, y = -item_x, -item_y

        else:
            offset = self.torso_attachments[layer]
            x = offset['x'] - item_x
            y = offset['y'] - item_y

        self.adjust_offsets(item, x, y)
        self.put_image(item.image, layer, x, y)


    def adjust_offsets(self, item: Item, x: int, y: int) -> None:
        width, height = get_image_w_h(item.image)
        t_width, t_height = get_image_w_h(self.torso_image)

        self.pixels_left  = max(self.pixels_left,  -x)
        self.pixels_above = max(self.pixels_above, -y)
        self.pixels_right = max(self.pixels_right, x + width  - t_width)
        self.pixels_below = max(self.pixels_below, y + height - t_height)


    def put_image(self, image: Image.Image, layer: str, x: int, y: int) -> None:
        self.images[self.layer_order.index(layer)] = (x, y, image)


    def finalize(self) -> Image.Image:
        self.put_image(self.torso_image, 'torso', 0, 0)

        width, height = get_image_w_h(self.torso_image)
        width += self.pixels_left + self.pixels_right
        height += self.pixels_above + self.pixels_below

        canvas = Image.new('RGBA', (width, height), (0, 0, 0, 0))

        for x, y, image in filter(None, self.images):
            canvas.alpha_composite(image, (x + self.pixels_left, y + self.pixels_above))

        return canvas



if __name__ == '__main__':
    img = asyncio.run(get_image('https://raw.githubusercontent.com/ctrl-raul/supermechs-item-images/master/reloaded/png/EnergyFreeArmor.png', aiohttp.ClientSession()))
    img.show()
    file = image_to_file(img)
    print(file, file.filename)<|MERGE_RESOLUTION|>--- conflicted
+++ resolved
@@ -2,10 +2,7 @@
 
 import asyncio
 from io import BytesIO
-<<<<<<< HEAD
 from typing import *
-=======
->>>>>>> 23482f21
 
 import aiohttp
 import disnake
